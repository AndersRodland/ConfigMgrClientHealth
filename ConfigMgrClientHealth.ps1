--- conflicted
+++ resolved
@@ -110,21 +110,11 @@
     # Import Modules
     # Import BitsTransfer Module (Does not work on PowerShell Core (6), disable check if module failes to import.)
     $BitsCheckEnabled = $false
-<<<<<<< HEAD
     try {
         Import-Module BitsTransfer -ErrorAction stop
         $BitsCheckEnabled = $true
     }
     catch { $BitsCheckEnabled = $false }
-=======
-    if (Get-Module -ListAvailable -Name BitsTransfer) {
-		try {
-			Import-Module BitsTransfer -ErrorAction stop
-			$BitsCheckEnabled = $true
-		}
-		catch { $BitsCheckEnabled = $false }
-	}
->>>>>>> 86b8e4fb
 
     #region functions
     Function Get-DateTime {
@@ -2065,11 +2055,8 @@
             $execute = $true
         }
 
-<<<<<<< HEAD
         if ($execute -eq $true) {
-=======
-        if ($execute = $true) {
->>>>>>> 86b8e4fb
+
 
             [float]$maxRebootDays = Get-XMLConfigMaxRebootDays
             if ($PowerShellVersion -ge 6) { $wmi = Get-CimInstance Win32_OperatingSystem }
